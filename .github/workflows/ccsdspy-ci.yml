--- conflicted
+++ resolved
@@ -16,24 +16,6 @@
         platform: [ubuntu-latest]
         python-version: [3.7, 3.8, 3.9, "3.10", "3.11"]
     steps:
-<<<<<<< HEAD
-      - uses: actions/checkout@v2
-      - name: Set up Python ${{ matrix.python-version }}
-        uses: actions/setup-python@v2
-        with:
-          python-version: ${{ matrix.python-version }}
-      - name: Install dependencies
-        run: |
-          python -m pip install --upgrade pip
-          python -m pip install flake8 pytest pytest-cov
-          if [ -f requirements.txt ]; then pip install -r requirements.txt; fi
-      - name: Run tests
-        run: pytest --pyargs ccsdspy --cov ccsdspy
-        env:
-          PLATFORM: ${{ matrix.platform }}
-      - name: Lint with flake8
-        run: flake8 . --count --select=E9,F63,F7,F82 --show-source --statistics
-=======
     - uses: actions/checkout@v2
     - name: Set up Python ${{ matrix.python-version }}
       uses: actions/setup-python@v2
@@ -49,5 +31,4 @@
       env:
         PLATFORM: ${{ matrix.platform }}
     - name: Lint with flake8
-      run: flake8 . --count --select=E9,F63,F7,F82 --show-source --statistics
->>>>>>> de8ddff2
+      run: flake8 . --count --select=E9,F63,F7,F82 --show-source --statistics